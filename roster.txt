--- conflicted
+++ resolved
@@ -3,12 +3,8 @@
 janbrohl    Brohl, Jan              English or German (don't care)
 eifx        Eifler, Alexander       Deutsch
 ckafi       Frilling,Tobias         English
-<<<<<<< HEAD
 leonidglanz Glanz, Leonid           English
+koerberm    Körber, Michael         English
 mreif       Reif, Michael           English
 tewe        Weber, Tobias           English
-zdorovyk    Zdorovyk, Mykola        English or German
-=======
-tewe        Weber, Tobias           English
-koerberm    Körber, Michael         English
->>>>>>> 3d4f9763
+zdorovyk    Zdorovyk, Mykola        English or German