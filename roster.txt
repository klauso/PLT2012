Github      Name                    Tutorial language preference
b-studios   Brachthäuser, Jonathan  Englisch
janbrohl    Brohl, Jan              English or German (don't care)
eifx        Eifler, Alexander       Deutsch
ckafi       Frilling,Tobias         English
<<<<<<< HEAD
leonidglanz Glanz, Leonid           English
koerberm    Körber, Michael         English
mreif       Reif, Michael           English
sun.cz      Sun, Chengzhi           Deutsch
tewe        Weber, Tobias           English
zdorovyk    Zdorovyk, Mykola        English or German
=======
tewe        Weber, Tobias           English
puschj      Pusch, Jonas            English
>>>>>>> 1651fc0d
<|MERGE_RESOLUTION|>--- conflicted
+++ resolved
@@ -3,14 +3,10 @@
 janbrohl    Brohl, Jan              English or German (don't care)
 eifx        Eifler, Alexander       Deutsch
 ckafi       Frilling,Tobias         English
-<<<<<<< HEAD
 leonidglanz Glanz, Leonid           English
 koerberm    Körber, Michael         English
+puschj      Pusch, Jonas            English
 mreif       Reif, Michael           English
 sun.cz      Sun, Chengzhi           Deutsch
 tewe        Weber, Tobias           English
-zdorovyk    Zdorovyk, Mykola        English or German
-=======
-tewe        Weber, Tobias           English
-puschj      Pusch, Jonas            English
->>>>>>> 1651fc0d
+zdorovyk    Zdorovyk, Mykola        English or German