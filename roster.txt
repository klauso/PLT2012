--- conflicted
+++ resolved
@@ -4,6 +4,7 @@
 eifx        Eifler, Alexander       Deutsch
 ckafi       Frilling,Tobias         English
 leonidglanz Glanz, Leonid           English
+jokoch      Koch,Johannes           Deutsch
 koerberm    Körber, Michael         English
 smonh       Martin, Simon           English
 puschj      Pusch, Jonas            English
@@ -11,10 +12,6 @@
 Christian88 Stickl, Christian       German
 sun.cz      Sun, Chengzhi           Deutsch
 IrresLicht  Tammena, Jan            English or German
+Trier       Thomas Trier            prefer German (or English)
 tewe        Weber, Tobias           English
-zdorovyk    Zdorovyk, Mykola        English or German
-<<<<<<< HEAD
-Trier       Thomas Trier            prefer German (or English)
-=======
-jokoch      Koch,Johannes           Deutsch
->>>>>>> e437eab2
+zdorovyk    Zdorovyk, Mykola        English or German