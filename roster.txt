--- conflicted
+++ resolved
@@ -1,9 +1,6 @@
 Github      Name            Tutorial language preference
 plmday      DAI, Yi         English
-<<<<<<< HEAD
 ckafi       Frilling,Tobias English
 b-studios   Brachthäuser, Jonathan	Englisch
 eifx        Eifler, Alexander  Deutsch
-=======
-tewe        Weber, Tobias   English
->>>>>>> 88db4ea8
+tewe        Weber, Tobias   English